--- conflicted
+++ resolved
@@ -1,13 +1,6 @@
 """Transformation utilities for preparing DITA XML for LLM translation."""
 
-<<<<<<< HEAD
-import os
-import json
-import logging
-import datetime
-import copy
-from typing import List, Tuple, Dict, Any
-=======
+
 from __future__ import annotations
 
 import copy
@@ -18,7 +11,7 @@
 from secrets import token_hex
 from typing import List, Tuple
 
->>>>>>> dbac0faa
+
 from lxml import etree
 
 import config
@@ -349,7 +342,6 @@
         with open(output_path, "w", encoding="utf-8") as f:
             json.dump(translations, f, indent=2, ensure_ascii=False)
         self.logger.info(f"Dummy translation written: {output_path}")
-<<<<<<< HEAD
         return output_path
 
     def integrate_from_simple_xml(self, simple_xml_path: str) -> Tuple[str, ValidationReport]:
@@ -452,6 +444,3 @@
         report = self.validate(source_xml_path, target_path)
         self.logger.info("End integrate from simple XML")
         return target_path, report
-=======
-        return output_path
->>>>>>> dbac0faa
