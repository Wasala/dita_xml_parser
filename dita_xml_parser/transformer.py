"""End-to-end helpers for translating DITA XML with LLMs.

This module contains the :class:`Dita2LLM` workflow which performs three main
steps: parsing source files, applying translations and validating the result.
It writes intermediate artifacts so the potentially expensive translation step
can be repeated or performed offline.  The design favors transparency and
modularity over raw speed, making it easier to debug and adapt to different
translation providers.
"""

from __future__ import annotations

import datetime
import json
import logging
import os
import re
from typing import Dict, List, Tuple


from lxml import etree

import config
from . import minimal
from . import utils
from .validator import DitaValidator, ValidationReport

DEFAULT_LOG_DIR = "logs"




class Dita2LLM:
    """High level workflow for XML translation.

    The class writes intermediate JSON and skeleton files so that translators
    can operate on small, self contained snippets.  Each step logs its actions
    to make troubleshooting easier.  Paths can be given relative to configured
    directories which simplifies testing and integration with other tools.
    """

    def __init__(
        self,
        source_dir: str | None = None,
        intermediate_dir: str | None = None,
        target_dir: str | None = None,
        languages: Tuple[str, str] = ("en-US", "de-DE"),
    ) -> None:
        self.source_dir = source_dir
        self.intermediate_dir = intermediate_dir
        self.target_dir = target_dir
        self.source_lang, self.target_lang = languages
        if self.intermediate_dir:
            os.makedirs(self.intermediate_dir, exist_ok=True)
        if self.target_dir:
            os.makedirs(self.target_dir, exist_ok=True)
        os.makedirs(DEFAULT_LOG_DIR, exist_ok=True)
        self.logger = logging.getLogger("Dita2LLM")
        self.logger.setLevel(getattr(logging, config.LOG_LEVEL))
        self.validator = DitaValidator(self.logger)

    # Utility functions
    def _init_log(self, xml_path: str) -> str:
        """Create a dedicated log file for a processing run.

        Each XML file processed gets its own timestamped log.  This avoids
        interleaving messages from parallel runs and keeps troubleshooting
        focused on a single document.

        :param xml_path: Path of the XML file being processed.
        :returns: The full path to the created log file.
        """

        for handler in list(self.logger.handlers):
            self.logger.removeHandler(handler)
        ts = datetime.datetime.now().strftime("%Y%m%d%H%M%S")
        base = os.path.splitext(os.path.basename(xml_path))[0]
        log_path = os.path.join(DEFAULT_LOG_DIR, f"{base}_{ts}.log")
        fh = logging.FileHandler(log_path)
        formatter = logging.Formatter("%(asctime)s %(levelname)s:%(message)s")
        fh.setFormatter(formatter)
        self.logger.addHandler(fh)
        return log_path

    def _ensure_log(self, xml_path: str) -> None:
        """Initialize logging when no file handler is active."""

        if not self.logger.handlers:
            self._init_log(xml_path)

    def _extract_dnt(self, root: etree._Element, mapping_path: str) -> None:
        """Replace configured elements with ``<dnt>`` placeholders."""

        mappings = {}
        targets = [e for e in root.iter() if e.tag in config.DO_NOT_TRANSLATE]
        for elem in targets:
            dnt_id = utils.generate_id()
            content = utils.get_inner_xml(elem)
            new = etree.Element("dnt")
            new.set("id", dnt_id)
            new.set("element", elem.tag)
            new.set("content", content)
            new.tail = elem.tail
            parent = elem.getparent()
            if parent is not None:
                parent.replace(elem, new)
            mappings[dnt_id] = {"element": elem.tag, "content": content}
        if mappings:
            with open(mapping_path, "w", encoding="utf-8") as f:
                json.dump(mappings, f, indent=2, ensure_ascii=False)
            self.logger.info("DNT mapping path: %s", mapping_path)
            self.logger.info("DNT elements replaced: %s", len(mappings))

    def _apply_translations(
        self, root: etree._Element, translations: List[dict]
    ) -> None:
        """Insert translated text back into the skeleton.

        The ``translations`` list is expected to contain dictionaries keyed by
        segment identifiers.  For robustness the method supports both
        ``{"id": "xyz", "de-DE": "..."}`` and ``{"xyz": "..."}`` styles.  Missing
        identifiers are logged but otherwise ignored so partial translations do
        not abort the workflow.

        :param root: Skeleton XML tree to modify.
        :param translations: Sequence of translation entries.
        :returns: ``None``.
        """

        for entry in translations:
            if "id" in entry:
                seg_id = entry["id"]
                value = entry.get(self.target_lang) or next(
                    (v for k, v in entry.items() if k != "id"), ""
                )
            else:
                seg_id, value = next(iter(entry.items()))
            elems = root.xpath(f"//*[@data-dita-seg-id='{seg_id}']")
            if not elems:
                self.logger.error("ID %s not found in skeleton", seg_id)
                continue
            utils.set_inner_xml(elems[0], value)

    def _remove_seg_ids(self, root: etree._Element) -> None:
        """Strip temporary segmentation IDs.

        After translations are applied the ``data-dita-seg-id`` attributes are
        no longer needed and might confuse downstream tooling.  The removal is
        done in-place on the provided tree.

        :param root: XML element whose descendants are cleaned.
        """

        for el in root.xpath("//*[@data-dita-seg-id]"):
            del el.attrib["data-dita-seg-id"]

    def _restore_dnt(self, root: etree._Element, mapping_path: str) -> None:
        """Replace ``<dnt>`` placeholders with the original elements."""

        mapping = {}
        if os.path.exists(mapping_path):
            with open(mapping_path, "r", encoding="utf-8") as f:
                mapping = json.load(f)
<<<<<<< HEAD
        for dnt in root.xpath("//dnt"):
=======
        for dnt in root.xpath("//dnt[@id]"):
>>>>>>> 55589ab1
            dnt_id = dnt.get("id")
            orig = mapping.get(dnt_id, None) if dnt_id else None
            if orig is None:
                elem_name = dnt.get("element")
                content = dnt.get("content", "")
            else:
                elem_name = orig.get("element")
                content = orig.get("content", "")
            if not elem_name:
                continue
            new_el = etree.Element(elem_name)
            utils.set_inner_xml(new_el, content)
            new_el.tail = dnt.tail
            parent = dnt.getparent()
            if parent is not None:
                parent.replace(dnt, new_el)

    def _load_mappings(self, path: str) -> Dict[str, str]:
        """Read the placeholder-to-tag mapping from disk.

        The mapping file is produced during :func:`minimal.write_minimal` and
        pairs each generated placeholder with the original element name.  It is
        a simple ``key -> value`` text format which keeps inspection easy.

        :param path: Location of the mapping file.
        :returns: Dictionary mapping placeholders to original tag names.
        """

        mappings: Dict[str, str] = {}
        with open(path, "r", encoding="utf-8") as f:
            for line in f:
                if "->" in line:
                    ph, tag = line.strip().split(" -> ")
                    mappings[ph] = tag
        return mappings

    def _replace_placeholders(self, tree: etree._ElementTree, mappings: Dict[str, str]) -> None:
        """Restore original tag names in a minimal tree.

        During integration the minimal XML still uses placeholders.  This
        helper walks the tree and swaps each placeholder for its original name,
        optionally re-attaching the ``data-dita-seg-id`` attribute when present
        in the placeholder tag.

        :param tree: Minimal XML tree to update.
        :param mappings: Placeholder mapping produced earlier.
        :returns: ``None``.
        """

        for elem in tree.getroot().iter():
            tag = elem.tag
            seg_id = None
            if "_" in tag:
                placeholder, seg_id = tag.split("_", 1)
            else:
                placeholder = tag
            elem.tag = mappings.get(placeholder, placeholder)
            if seg_id:
                elem.set("data-dita-seg-id", seg_id)

    def _merge_simple(self, simple_root: etree._Element, skeleton_root: etree._Element) -> None:
        """Merge translated minimal XML with the original skeleton.

        The algorithm walks both trees simultaneously, aligning nodes by
        ``data-dita-seg-id`` when present or by tag order otherwise.  Attributes
        from the skeleton are preserved if missing in the translated fragment to
        avoid losing metadata.  The method mutates ``skeleton_root`` in place.

        :param simple_root: Root of the translated minimal XML.
        :param skeleton_root: Root of the skeleton XML to update.
        :returns: ``None``.
        """

        def copy_attrs(src: etree._Element, dst: etree._Element) -> None:
            for k, v in dst.attrib.items():
                if k not in src.attrib:
                    src.set(k, v)

        def merge(trans_elem: etree._Element, skel_elem: etree._Element) -> None:
            copy_attrs(trans_elem, skel_elem)
            skel_elem.text = trans_elem.text
            used: List[etree._Element] = []
            for s_child in skel_elem:
                match = None
                sid = s_child.get("data-dita-seg-id")
                if sid:
                    for c in trans_elem.xpath(f"*[@data-dita-seg-id='{sid}']"):
                        match = c
                        break
                else:
                    for c in trans_elem:
                        if c.tag == s_child.tag and c not in used:
                            match = c
                            used.append(c)
                            break
                if match is not None:
                    merge(match, s_child)
                    s_child.tail = match.tail

        for seg_elem in simple_root.xpath("//*[@data-dita-seg-id]"):
            seg_id = seg_elem.get("data-dita-seg-id")
            match = skeleton_root.xpath(f"//*[@data-dita-seg-id='{seg_id}']")
            if match:
                merge(seg_elem, match[0])

    def _resolve(self, path: str, base: str | None) -> str:
        """Normalize file paths for convenience.

        Many public methods allow callers to pass just a basename.  This helper
        joins such names with a provided base directory so tests can use
        temporary folders without computing full paths themselves.

        :param path: User supplied path, possibly just a filename.
        :param base: Directory to prepend when ``path`` has no directory part.
        :returns: An absolute or relative path ready for I/O operations.
        """

        if os.path.isabs(path) or os.path.dirname(path):
            return path
        if base:
            return os.path.join(base, path)
        return path

    def _detect_encoding(self, xml_path: str) -> str:
        """Detect the declared XML encoding.

        Reading only the header keeps the operation fast while covering typical
        declarations.  If no encoding is specified ``utf-8`` is assumed, which
        matches the DITA default.

        :param xml_path: Path to the XML file.
        :returns: The encoding string.
        """

        with open(xml_path, "rb") as f:
            header = f.read(200).decode("ascii", errors="ignore")
        match = re.search(r"encoding=[\"']([^\"']+)[\"']", header)
        return match.group(1) if match else "utf-8"

    def parse(
        self,
        xml_path: str,
        skeleton_path: str | None = None,
        segments_path: str | None = None,
    ) -> Tuple[List[dict], str]:
        """Convert a source XML file into translation-ready artifacts.

        The parser assigns stable identifiers to each translatable container and
        writes two files: a skeleton XML preserving structure and a JSON list of
        segments.  A minimal XML with placeholders is also produced for simple
        editing scenarios.  The return value allows callers to further process
        the segments before integration.

        :param xml_path: Path to the source XML topic.
        :param skeleton_path: Optional destination for the skeleton XML.
        :param segments_path: Optional path for the segments JSON.
        :returns: ``(segments, skeleton_path)`` where ``segments`` is a list of
            dictionaries.
        """

        xml_path = self._resolve(xml_path, self.source_dir)
        self._init_log(xml_path)
        self.logger.info("Start parse: %s", xml_path)
        encoding = self._detect_encoding(xml_path)
        parser = etree.XMLParser(remove_blank_text=False)
        tree = etree.parse(xml_path, parser)
        root = tree.getroot()
        base = os.path.splitext(os.path.basename(xml_path))[0]
        base_dir = self.intermediate_dir or os.path.dirname(skeleton_path or xml_path) or "."
        dnt_map_path = os.path.join(base_dir, f"{base}.dnt.json")
        self._extract_dnt(root, dnt_map_path)
        ids: List[Tuple[etree._Element, str]] = []
        count = 0
        # Only iterate over element nodes to avoid comments and processing
        # instructions which do not support attributes.
        for elem in root.iter("*"):
            if utils.is_container(elem):
                if "data-dita-seg-id" not in elem.attrib:
                    seg_id = utils.generate_id()
                    elem.set("data-dita-seg-id", seg_id)
                else:
                    seg_id = elem.get("data-dita-seg-id")
                ids.append((elem, seg_id))
                count += 1
        if skeleton_path is None:
            skeleton_path = os.path.join(base_dir, f"{base}.skeleton.xml")
        tree.write(
            skeleton_path,
            encoding=encoding,
            xml_declaration=True,
            doctype=tree.docinfo.doctype,
        )
        segments = []
        for elem, seg_id in ids:
            segments.append({"id": seg_id, self.source_lang: utils.get_inner_xml(elem)})
        if segments_path is None:
            segments_path = os.path.join(base_dir, f"{base}.{self.source_lang}_segments.json")
        with open(segments_path, "w", encoding="utf-8") as f:
            json.dump(segments, f, indent=2, ensure_ascii=False)
        minimal.write_minimal(tree, base, base_dir, encoding, self.logger)
        self.logger.info("Containers found: %s", count)
        self.logger.info("JSON segments written: %s", len(segments))
        self.logger.info("Skeleton path: %s", skeleton_path)
        self.logger.info("Segments path: %s", segments_path)
        self.logger.info("End parse")
        return segments, skeleton_path

    def integrate(
        self,
        translation_json_path: str,
        skeleton_path: str | None = None,
        output_path: str | None = None,
    ) -> str:
        """Produce a translated XML file from a segments JSON.

        The method resolves any relative paths, loads the skeleton created
        during :meth:`parse`, applies the provided translations and writes the
        final XML.  It logs each step so issues can be traced after the fact.

        :param translation_json_path: JSON file with translated segments.
        :param skeleton_path: Optional path to the skeleton XML to use.
        :param output_path: Optional destination for the resulting XML.
        :returns: Path to the written translated XML file.
        """

        translation_json_path = self._resolve(translation_json_path, self.intermediate_dir)
        self._ensure_log(translation_json_path)
        self.logger.info("Start integrate: %s", translation_json_path)
        with open(translation_json_path, "r", encoding="utf-8") as f:
            translations = json.load(f)
        if isinstance(translations, dict):
            translations = [translations]
        name = os.path.splitext(os.path.basename(translation_json_path))[0]
        suffix = f".{self.target_lang}_translated"
        json_base = name[:-len(suffix)] if name.endswith(suffix) else name.split(".")[0]
        if skeleton_path is None:
            skel_base = self.intermediate_dir or os.path.dirname(translation_json_path)
            skeleton_path = os.path.join(skel_base, f"{json_base}.skeleton.xml")
        else:
            skeleton_path = self._resolve(skeleton_path, self.intermediate_dir)
        base = os.path.splitext(os.path.basename(skeleton_path))[0]
        if base.endswith('.skeleton'):
            base = base[:-9]
        parser = etree.XMLParser(remove_blank_text=False)
        tree = etree.parse(skeleton_path, parser)
        root = tree.getroot()
        self._apply_translations(root, translations)
        self._remove_seg_ids(root)
        dnt_dir = os.path.dirname(skeleton_path)
        dnt_map_path = os.path.join(dnt_dir, f"{base}.dnt.json")
        if not os.path.exists(dnt_map_path):
            cand = [f for f in os.listdir(dnt_dir) if f.endswith('.dnt.json')]
            if len(cand) == 1:
                dnt_map_path = os.path.join(dnt_dir, cand[0])
        self._restore_dnt(root, dnt_map_path)
        if output_path is None:
            out_base = self.target_dir or os.path.dirname(skeleton_path)
            target_path = os.path.join(out_base, f"{base}.xml")
        else:
            target_path = self._resolve(output_path, self.target_dir)
        encoding = self._detect_encoding(skeleton_path)
        tree.write(
            target_path,
            encoding=encoding,
            xml_declaration=True,
            doctype=tree.docinfo.doctype,
            pretty_print=True,
        )
        self.logger.info("Skeleton used: %s", skeleton_path)
        self.logger.info("Wrote integrated file: %s", target_path)
        self.logger.info("End integrate")
        return target_path

    def validate(self, src_xml: str, tgt_xml: str) -> ValidationReport:
        """Run :class:`DitaValidator` on a pair of files.

        Convenience wrapper that resolves relative paths using the object's
        directories before delegating to :class:`DitaValidator`.

        :param src_xml: Source XML document path.
        :param tgt_xml: Translated XML document path.
        :returns: Validation results.
        """

        src_xml = self._resolve(src_xml, self.source_dir)
        tgt_xml = self._resolve(tgt_xml, self.target_dir)
        self._ensure_log(src_xml)
        skel_dir = self.intermediate_dir or os.path.dirname(tgt_xml)
        return self.validator.validate(src_xml, tgt_xml, skel_dir)

    def generate_dummy_translation(self, segments_json_path: str, output_path: str) -> str:
        """Generate a fake translation file for unit tests.

        Each source segment is prefixed with ``[<lang>_<n>]`` to make it obvious
        that the data is synthetic.  This allows the rest of the workflow to be
        exercised without contacting a real translation service.

        :param segments_json_path: Path to the original segments JSON.
        :param output_path: Location to write the dummy translation file.
        :returns: Path to the created file.
        """

        segments_json_path = self._resolve(segments_json_path, self.intermediate_dir)
        output_path = self._resolve(output_path, self.intermediate_dir)
        self._ensure_log(segments_json_path)
        with open(segments_json_path, "r", encoding="utf-8") as f:
            segments = json.load(f)
        translations = []
        for idx, seg in enumerate(segments, start=1):
            prefix = f"[{self.target_lang}_{idx}] "
            translations.append(
                {
                    "id": seg["id"],
                    self.target_lang: prefix + seg[self.source_lang],
                }
            )
        with open(output_path, "w", encoding="utf-8") as f:
            json.dump(translations, f, indent=2, ensure_ascii=False)
        self.logger.info("Dummy translation written: %s", output_path)
        return output_path

    def integrate_from_simple_xml(self, simple_xml_path: str) -> Tuple[str, ValidationReport]:
        """Integrate a translated minimal XML back into full form.

        The minimal XML uses placeholder tags and embeds the segment ID within
        the tag name.  This method reverses that transformation by using the
        stored mapping and skeleton.  It is useful when translators edit the
        minimal form directly rather than sending JSON segments back.

        :param simple_xml_path: Path to the translated minimal XML file.
        :returns: Tuple of the output XML path and the validation report.
        """
        simple_xml_path = self._resolve(simple_xml_path, self.intermediate_dir)
        self._ensure_log(simple_xml_path)
        self.logger.info("Start integrate from simple XML: %s", simple_xml_path)

        name = os.path.splitext(os.path.basename(simple_xml_path))[0]
        if ".minimal" in name:
            base = name.split(".minimal")[0]
        else:
            base = name

        base_dir = self.intermediate_dir or os.path.dirname(simple_xml_path)
        mapping_path = os.path.join(base_dir, f"{base}.tag_mappings.txt")
        skeleton_path = os.path.join(base_dir, f"{base}.skeleton.xml")
        src_base = self.source_dir or os.path.dirname(simple_xml_path)
        source_xml_path = os.path.join(src_base, f"{base}.xml")

        parser = etree.XMLParser(remove_blank_text=False)
        simple_tree = etree.parse(simple_xml_path, parser)

        mappings = self._load_mappings(mapping_path)
        self._replace_placeholders(simple_tree, mappings)

        skeleton_tree = etree.parse(skeleton_path, parser)
        skeleton_root = skeleton_tree.getroot()

        self._merge_simple(simple_tree.getroot(), skeleton_root)

        self._remove_seg_ids(skeleton_root)
        dnt_map_path = os.path.join(base_dir, f"{base}.dnt.json")
        if not os.path.exists(dnt_map_path):
            cand = [f for f in os.listdir(base_dir) if f.endswith('.dnt.json')]
            if len(cand) == 1:
                dnt_map_path = os.path.join(base_dir, cand[0])
        self._restore_dnt(skeleton_root, dnt_map_path)

        out_base = self.target_dir or base_dir
        target_path = os.path.join(out_base, f"{base}.xml")
        encoding = self._detect_encoding(skeleton_path)
        skeleton_tree.write(
            target_path,
            encoding=encoding,
            xml_declaration=True,
            doctype=skeleton_tree.docinfo.doctype,
            pretty_print=True,
        )
        report = self.validate(source_xml_path, target_path)
        self.logger.info("End integrate from simple XML")
        return target_path, report<|MERGE_RESOLUTION|>--- conflicted
+++ resolved
@@ -161,11 +161,8 @@
         if os.path.exists(mapping_path):
             with open(mapping_path, "r", encoding="utf-8") as f:
                 mapping = json.load(f)
-<<<<<<< HEAD
+
         for dnt in root.xpath("//dnt"):
-=======
-        for dnt in root.xpath("//dnt[@id]"):
->>>>>>> 55589ab1
             dnt_id = dnt.get("id")
             orig = mapping.get(dnt_id, None) if dnt_id else None
             if orig is None:
